--- conflicted
+++ resolved
@@ -1364,20 +1364,10 @@
             state, root_node, info
         )
 
-<<<<<<< HEAD
-        # So there are two scenarios in which `leaf` should not be expanded.
-        # Either (1) the last transition was terminal, or (2) `leaf` is
-        # actually not a leaf. (2) happens, for example, when `leaf_select`
-        # has a max depth it will go. We capture this (hopefully) by checking
-        # if there is already a node associated with the observation
-        if not terminal_flag and obs not in leaf.observation_nodes:
-            expand(obs, leaf, info)
-=======
         if not terminal_flag:
             evaluation = expand_and_eval(leaf, state, obs, info)
         else:
             evaluation = None
->>>>>>> 80b00684
 
         backprop(leaf, selection_output, evaluation, info)
 
