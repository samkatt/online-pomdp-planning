--- conflicted
+++ resolved
@@ -582,7 +582,6 @@
 
     # info tracking tree depth
     info["ucb_tree_depth"].add(depth)
-
     info["leaf_depth"] = depth
 
     return node.action_node(action), state, obs, terminal_flag, list_of_rewards
@@ -630,6 +629,11 @@
 
 class Expansion(Protocol):
     """The signature for leaf node expansion
+
+
+    A 'helper' interface for the :class:`ExpandAndEvaluate` interface, making
+    it easy for various expansion and evaluation methods to be combined since
+    they are often separate concers.
 
     .. automethod:: __call__
     """
@@ -733,15 +737,23 @@
     return network_output.value
 
 
-class Evaluation(Protocol):
+class ExpandAndEvaluate(Protocol):
     """The signature of leaf node evaluation
 
+    Expansion and evaluation are often separate concerns, so many of the
+    methods implementing this interface may directly accept an
+    :class:`Expansion` to easily combine different expansion and evaluation
+    techniques.
+
     .. automethod:: __call__
     """
 
-    def __call__(self, s: State, o: Observation, t: bool, info: Info) -> Any:
+    def __call__(
+        self, leaf: ActionNode, s: State, o: Observation, t: bool, info: Info
+    ) -> Any:
         """Evaluates a leaf node
 
+        :param leaf: leaf to expand and evaluate
         :param s: state to evaluate
         :param o: observation to evaluate
         :param t: whether the episode terminated
@@ -780,22 +792,32 @@
     sim: Simulator,
     depth: int,
     discount_factor: float,
+    expansion_strategy: Expansion,
+    leaf: ActionNode,
     s: State,
     o: Observation,
     t: bool,
     info: Info,
 ) -> float:
-    """Performs a rollout in ``sim`` according to ``policy``
+    """Expands ``leaf`` according to ``expansion_strategy`` and evaluate with ``policy``
 
     If ``policy``, ``sim``, ``depth``, and ``discount_factor`` are given, this
-    implements :class:`Evaluation` where it returns a float as metric
+    implements :class:`ExpandAndEvaluate` where it returns a float as metric.
+
+    Runs ``policy`` in ``sims`` until some depth or terminal transition and
+    returns the (discounted) return.
 
     When the terminal flag ``t`` is set, this function will return 0.
 
-    :param policy:
+    ``rollout`` does not really care about how ``leaf`` is expanded, it
+    accepts any :class:`Expansion`. Will expand ``leaf`` before performing rollout.
+
+    :param policy: rollout policy
     :param sim: a POMDP simulator
     :param depth: the longest number of actions to take
     :param discount_factor: discount factor of the problem
+    :param expansion_strategy: how to expand ``leaf``
+    :param leaf: leaf to expand and evaluate
     :param s: starting state
     :param o: starting observation
     :param t: whether the episode has terminated
@@ -806,9 +828,10 @@
     assert depth >= 0, "prevent never ending loop"
 
     ret = 0.0
-
     if t or depth == 0:
         return ret
+
+    expansion_strategy(o, leaf, info)
 
     discount = 1.0
     for _ in range(depth):
@@ -825,32 +848,43 @@
 
 
 def state_based_model_evaluation(
+    leaf: ActionNode,
     s: State,
     o: Observation,
     t: bool,
     info: Info,
     model: Callable[[State], Tuple[float, Mapping[Action, float]]],
-) -> Tuple[float, Mapping[Action, float]]:
-    """A :class:`Evaluation` based on a state-based ``model``
-
-    Assumes ``model`` returns both the (discounted return)
-    value of ``s`` and a prior policy (mapping from action to its probability)
-
-    The actual code in this function is meaningless outside of the fact that it
-    provides a wrapper for ``model``  and converts it to a leaf
-    :class:`Evaluation`.
-
+) -> float:
+    """Evaluates ``leaf`` through ``model`` on ``s`` and stores prior
+
+    Assumes ``model`` returns both the (discounted return) value of ``s`` and a
+    prior policy (mapping from action to its probability)
+
+    Will expand a new :class:`ObservationNode` under ``leaf`` with a child for
+    each action (prior) outputted by the ``moddel``, returns the predicted
+    value.
+
+    Given ``model`` implements :class:`ExpandAndEvaluate`.
+
+    :param leaf: leaf to expand
     :param s: state to be evaluated by ``model``
     :param o: ignored
     :param t: if ``true``, will cause this function to return zeros
     :param info: ignored
     :param model: used to evaluate ``s`` (value *and* prior)
-
+    :return: the value as predicted by ``model``
     """
     if t:
-        return 0, {}
-
-    return model(s)
+        return 0
+
+    v, prior = model(s)
+
+    # XXX: hard-coded initial values and call to expand node down here is ugly
+    expand_node_with_all_actions(prior.keys(), {"qval": 0, "n": 0}, o, leaf, info)
+
+    associate_prior_with_nodes(leaf.observation_node(o).action_nodes, prior)
+
+    return v
 
 
 class BackPropagation(Protocol):
@@ -916,7 +950,7 @@
 
     Given a ``discount_factor``, implements :class:`BackPropagation` with a
     list of rewards as input from :class:`LeafSelection` and a return estimate
-    (float) from :class:`Evaluation`.
+    (float) from :class:`ExpandAndEvaluate`.
 
     :param discount_factor: 'gamma' of the POMDP environment [0, 1]
     :param leaf: leaf node
@@ -995,7 +1029,6 @@
 
 
 def associate_prior_with_nodes(
-<<<<<<< HEAD
     nodes: Mapping[Action, ActionNode],
     prior: Mapping[Action, float],
 ) -> None:
@@ -1014,14 +1047,11 @@
 
 
 def associate_prior_with_nodes_of_child(
-=======
->>>>>>> 8d9055aa
     n: ActionNode,
     leaf_selection_output: Any,
     leaf_eval_output: Mapping[Action, float],
     info: Info,
 ) -> None:
-<<<<<<< HEAD
     """Store prior in ``leaf_eval_output`` into correct nodes (in child of ``n``)
 
     ``n`` is an action node that assumes to have exactly one child, the one
@@ -1050,29 +1080,6 @@
 
     observation_node = mitt.one(n.observation_nodes.items())[1]
     associate_prior_with_nodes(observation_node.action_nodes, leaf_eval_output)
-=======
-    """Store prior in ``leaf_eval_output`` into correct nodes
-
-    Each child of ``n`` will have a ``prior`` stored in their ``stats``
-
-    Implements :class:`BackPropagation`
-
-    TODO: test
-
-    :param n: node that was expanded, it's children get a prior
-    :param leaf_eval_output: ignored
-    :param leaf_eval_output: the action => probability prior
-    :param info: ignored
-    """
-    observation_node = mitt.one(n.observation_nodes.items())[1]
-
-    assert len(observation_node.action_nodes) == len(
-        leaf_eval_output
-    ), "Prior mapping and observation node have different actions"
-
-    for action, node in observation_node.action_nodes.items():
-        node.stats["prior"] = leaf_eval_output[action]
->>>>>>> 8d9055aa
 
 
 class ActionSelection(Protocol):
@@ -1274,8 +1281,7 @@
     stop_cond: StopCondition,
     tree_constructor: TreeConstructor,
     leaf_select: LeafSelection,
-    expand: Expansion,
-    evaluate: Evaluation,
+    expand_and_eval: ExpandAndEvaluate,
     backprop: BackPropagation,
     action_select: ActionSelection,
     belief: Belief,
@@ -1286,8 +1292,7 @@
     simulation:
 
     #. Selects a leaf (action) node through ``leaf_select``
-    #. Expands the leaf node through ``expand``
-    #. Evaluates the leaf node through ``evaluate``
+    #. Expands and evaluates the leaf node through ``expand_and_eval``
     #. Back propagates and updates node values through ``backprop``
 
     After spending the simulation budget, it picks an given the statistics
@@ -1306,8 +1311,7 @@
     :param stop_cond: the function that returns whether simulating should stop
     :param tree_constructor: constructor the tree
     :param leaf_select: the method for selecting leaf nodes
-    :param expand: the leaf expansion method
-    :param evaluate: the leaf evaluation method
+    :param expand_and_eval: the leaf evaluation method
     :param backprop: the method for updating the statistics in the visited nodes
     :param action_select: the method for picking an action given root node
     :param belief: the current belief (over the state) at the root node
@@ -1328,15 +1332,7 @@
             state, root_node, info
         )
 
-        # So there are two scenarios in which `leaf` should not be expanded.
-        # Either (1) the last transition was terminal, or (2) `leaf` is
-        # actually not a leaf. (2) happens, for example, when `leaf_select`
-        # has a max depth it will go. We capture this (hopefully) by checking
-        # if there is already a node associated with the observation
-        if not terminal_flag and obs not in leaf.observation_nodes:
-            expand(obs, leaf, info)
-
-        evaluation = evaluate(state, obs, terminal_flag, info)
+        evaluation = expand_and_eval(leaf, state, obs, terminal_flag, info)
         backprop(leaf, selection_output, evaluation, info)
 
         info["iteration"] += 1
@@ -1380,7 +1376,7 @@
     :param stop_cond: the function that returns whether simulating should stop
     :param tree_constructor: constructor the tree
     :param leaf_select: the method for selecting leaf nodes
-    :param expand_and_evaluate: the leaf expansion method
+    :param expand_and_evaluate: the leaf expansion and evaluation method
     :param backprop: the method for updating the statistics in the visited nodes
     :param action_select: the method for picking an action given root node
     :param history_representation: whatever the input to ``tree_constructor``
@@ -1412,7 +1408,7 @@
     sim: Simulator,
     num_sims: int,
     init_stats: Any = None,
-    leaf_eval: Optional[Evaluation] = None,
+    leaf_eval: Optional[ExpandAndEvaluate] = None,
     ucb_constant: float = 1,
     horizon: int = 100,
     rollout_depth: int = 100,
@@ -1459,17 +1455,29 @@
 
     max_tree_depth = min(max_tree_depth, horizon)
     action_list = list(actions)
+    expansion_strategy = partial(expand_node_with_all_actions, action_list, init_stats)
 
     # defaults
     if not leaf_eval:
         assert rollout_depth > 0
 
-        def leaf_eval(s: State, o: Observation, t: bool, info: Info):
-            """Evaluates a leaf (:class:`LeafSelection`) through random rollout"""
+        def leaf_eval(leaf: ActionNode, s: State, o: Observation, t: bool, info: Info):
+            """Evaluates a leaf (:class:`ExpandAndEvaluate`) through random rollout"""
             depth = min(rollout_depth, horizon - info["leaf_depth"])
             policy = partial(random_policy, action_list)
 
-            return rollout(policy, sim, depth, discount_factor, s, o, t, info)
+            return rollout(
+                policy,
+                sim,
+                depth,
+                discount_factor,
+                expansion_strategy,
+                leaf,
+                s,
+                o,
+                t,
+                info,
+            )
 
     if not init_stats:
         init_stats = {"qval": 0, "n": 0}
@@ -1492,7 +1500,6 @@
     leaf_select = partial(
         select_leaf_by_max_scores, sim, node_scoring_method, max_tree_depth
     )
-    expansion = partial(expand_node_with_all_actions, action_list, init_stats)
     backprop = partial(backprop_running_q, discount_factor)
     action_select = max_q_action_selector
 
@@ -1501,7 +1508,6 @@
         stop_condition,
         tree_constructor,
         leaf_select,
-        expansion,
         leaf_eval,
         backprop,
         action_select,
@@ -1569,29 +1575,13 @@
 
         return root
 
-    node_scoring_method = partial(ucb_scores, ucb_constant=ucb_constant)
+    node_scoring_method = partial(ucb_with_prior_scores, ucb_constant=ucb_constant)
     leaf_select = partial(
         select_leaf_by_max_scores, sim, node_scoring_method, max_tree_depth
     )
-    expansion = partial(expand_node_with_all_actions, action_list, init_stats)
     leaf_eval = partial(state_based_model_evaluation, model=state_based_model)
 
-    def store_prior_and_backprop(
-        n: ActionNode,
-        leaf_selection_output: Any,
-        leaf_eval_output: Tuple[float, Mapping[Action, float]],
-        info: Info,
-    ):
-        """Custom-made backpropagation
-
-        Method for state-based models: assumes a value *and* prior is returned in ``leaf_eval_output``
-        """
-        associate_prior_with_nodes_of_child(
-            n, leaf_selection_output, leaf_eval_output[1], info
-        )
-        backprop_running_q(
-            discount_factor, n, leaf_selection_output, leaf_eval_output[0], info
-        )
+    backprop = partial(backprop_running_q, discount_factor)
 
     action_select = max_q_action_selector
 
@@ -1600,9 +1590,8 @@
         stop_condition,
         tree_constructor,
         leaf_select,
-        expansion,
         leaf_eval,
-        store_prior_and_backprop,
+        backprop,
         action_select,
     )
 
